#!/usr/bin/env python
# -*- coding: utf-8 -*-

# Note: To use the 'upload' functionality of this file, you must:
#   $ pip install twine

from __future__ import division
from __future__ import print_function
from __future__ import absolute_import

import io
import os
import sys
from shutil import rmtree

from setuptools import setup, Command

# Package meta-data.
NAME = "pyefd"
DESCRIPTION = 'Python implementation of "Elliptic Fourier Features of a Closed Contour"'
URL = "https://github.com/hbldh/pyefd"
EMAIL = "henrik.blidh@nedomkull.com"
AUTHOR = "Henrik Blidh"
REQUIRES_PYTHON = ">=2.7.10"
VERSION = "1.4.0"

REQUIRED = ["numpy>=1.7.0"]

TEST_REQUIRED = ["pytest", "scipy"]

here = os.path.abspath(os.path.dirname(__file__))

with io.open(os.path.join(here, "README.md"), encoding="utf-8") as f:
    long_description = "\n" + f.read()
with io.open(os.path.join(here, "HISTORY.md"), encoding="utf-8") as f:
    long_description = long_description + "\n\n" + f.read()

# Load the package's __version__.py module as a dictionary.
about = {}
if not VERSION:
    with open(os.path.join(here, NAME, "__version__.py")) as f:
        exec(f.read(), about)
else:
    about["__version__"] = VERSION


class UploadCommand(Command):
    """Support setup.py upload."""

<<<<<<< HEAD
version = '1.0'
requires = ["numpy>=1.7.0"]
=======
    description = "Build and publish the package."
    user_options = []
>>>>>>> fbe493ad

    @staticmethod
    def status(s):
        """Prints things in bold."""
        print("\033[1m{0}\033[0m".format(s))

    def initialize_options(self):
        pass

    def finalize_options(self):
        pass

    def run(self):
        try:
            self.status("Removing previous builds…")
            rmtree(os.path.join(here, "dist"))
        except OSError:
            pass

        self.status("Building Source and Wheel (universal) distribution…")
        os.system("{0} setup.py sdist bdist_wheel --universal".format(sys.executable))

        self.status("Uploading the package to PyPi via Twine…")
        os.system("twine upload dist/*")

        self.status("Pushing git tags…")
        os.system("git tag v{0}".format(about["__version__"]))
        os.system("git push --tags")

        sys.exit()


setup(
<<<<<<< HEAD
    name='pyefd',
    version=version,
    author='Henrik Blidh',
    author_email='henrik.blidh@nedomkull.com',
    description='Python implementation of "Elliptic Fourier Features of a Closed Contour"',
    long_description=read('README.rst') + '\n\n' + read('HISTORY.rst'),
    license='MIT',
    url='https://github.com/hbldh/pyefd',
    classifiers=[
        'Development Status :: 5 - Production/Stable',
        'Operating System :: OS Independent',
        'Intended Audience :: Science/Research',
        'Intended Audience :: Developers',
        'License :: OSI Approved :: MIT License',
        'Topic :: Software Development',
        'Topic :: Scientific/Engineering',
        'Programming Language :: Python :: 2',
        'Programming Language :: Python :: 2.6',
        'Programming Language :: Python :: 2.7',
        'Programming Language :: Python :: 3',
        'Programming Language :: Python :: 3.3',
        'Programming Language :: Python :: 3.4',
        'Programming Language :: Python :: 3.5',
    ],
    keywords=["elliptic fourier descriptors", "fourier descriptors", "shape descriptors", "image analysis"],
    py_modules=['pyefd'],
    test_suite="tests",
    zip_safe=False,
=======
    name=NAME,
    version=about["__version__"],
    description=DESCRIPTION,
    long_description=long_description,
    long_description_content_type="text/markdown",
    author=AUTHOR,
    author_email=EMAIL,
    python_requires=REQUIRES_PYTHON,
    setup_requires=["pytest-runner"],
    tests_require=TEST_REQUIRED,
    keywords=[
        "elliptic fourier descriptors",
        "fourier descriptors",
        "shape descriptors",
        "image analysis",
    ],
    py_modules=["pyefd"],
    install_requires=REQUIRED,
>>>>>>> fbe493ad
    include_package_data=True,
    license="MIT",
    classifiers=[
        # Trove classifiers
        # Full list: https://pypi.python.org/pypi?%3Aaction=list_classifiers
        "Development Status :: 5 - Production/Stable",
        "Operating System :: OS Independent",
        "Intended Audience :: Science/Research",
        "Intended Audience :: Developers",
        "License :: OSI Approved :: MIT License",
        "Topic :: Software Development",
        "Topic :: Scientific/Engineering",
        "Programming Language :: Python :: 2",
        "Programming Language :: Python :: 2.7",
        "Programming Language :: Python :: 3",
        "Programming Language :: Python :: 3.4",
        "Programming Language :: Python :: 3.5",
        "Programming Language :: Python :: 3.6",
        "Programming Language :: Python :: Implementation :: CPython",
        "Programming Language :: Python :: Implementation :: PyPy",
    ],
    # $ setup.py publish support.
    cmdclass={"upload": UploadCommand},
)<|MERGE_RESOLUTION|>--- conflicted
+++ resolved
@@ -47,13 +47,8 @@
 class UploadCommand(Command):
     """Support setup.py upload."""
 
-<<<<<<< HEAD
-version = '1.0'
-requires = ["numpy>=1.7.0"]
-=======
     description = "Build and publish the package."
     user_options = []
->>>>>>> fbe493ad
 
     @staticmethod
     def status(s):
@@ -87,36 +82,6 @@
 
 
 setup(
-<<<<<<< HEAD
-    name='pyefd',
-    version=version,
-    author='Henrik Blidh',
-    author_email='henrik.blidh@nedomkull.com',
-    description='Python implementation of "Elliptic Fourier Features of a Closed Contour"',
-    long_description=read('README.rst') + '\n\n' + read('HISTORY.rst'),
-    license='MIT',
-    url='https://github.com/hbldh/pyefd',
-    classifiers=[
-        'Development Status :: 5 - Production/Stable',
-        'Operating System :: OS Independent',
-        'Intended Audience :: Science/Research',
-        'Intended Audience :: Developers',
-        'License :: OSI Approved :: MIT License',
-        'Topic :: Software Development',
-        'Topic :: Scientific/Engineering',
-        'Programming Language :: Python :: 2',
-        'Programming Language :: Python :: 2.6',
-        'Programming Language :: Python :: 2.7',
-        'Programming Language :: Python :: 3',
-        'Programming Language :: Python :: 3.3',
-        'Programming Language :: Python :: 3.4',
-        'Programming Language :: Python :: 3.5',
-    ],
-    keywords=["elliptic fourier descriptors", "fourier descriptors", "shape descriptors", "image analysis"],
-    py_modules=['pyefd'],
-    test_suite="tests",
-    zip_safe=False,
-=======
     name=NAME,
     version=about["__version__"],
     description=DESCRIPTION,
@@ -135,7 +100,6 @@
     ],
     py_modules=["pyefd"],
     install_requires=REQUIRED,
->>>>>>> fbe493ad
     include_package_data=True,
     license="MIT",
     classifiers=[
