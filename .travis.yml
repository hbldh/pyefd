--- conflicted
+++ resolved
@@ -2,20 +2,10 @@
 language: python
 sudo: false
 python:
-<<<<<<< HEAD
-  - "2.7"
-  - "3.4"
-  - "3.5"
-  - "3.5-dev"
-  - "3.6"
-  - "3.7"
-  - "3.7-dev"
-=======
   - 2.7
   - 3.4
   - 3.5
   - 3.6
->>>>>>> 317eb55c
   - "nightly"
   - pypy
 matrix:
